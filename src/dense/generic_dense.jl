--- conflicted
+++ resolved
@@ -4,11 +4,7 @@
 # get_tmp_arr(integrator.cache) which gives a pointer to some
 # cache array which can be modified.
 
-<<<<<<< HEAD
-@inline function ode_addsteps!(integrator,f=integrator.f,always_calc_begin::Type{Val{calcVal}} = Val{false},allow_calc_end::Type{Val{calcVal2}} = Val{true},force_calc_end::Type{Val{calcVal3}} = Val{false}) where {calcVal,calcVal2,calcVal3}
-=======
 @inline function ode_addsteps!(integrator,f=integrator.f,always_calc_begin = false,allow_calc_end = true,force_calc_end = false)
->>>>>>> c41ad05e
   if !(typeof(integrator.cache) <: CompositeCache)
     ode_addsteps!(integrator.k,integrator.tprev,integrator.uprev,integrator.u,
                   integrator.dt,f,integrator.p,integrator.cache,
@@ -312,13 +308,8 @@
 """
 By default, simpledense
 """
-<<<<<<< HEAD
-@inline function ode_addsteps!(k,t,uprev,u,dt,f,p,cache,always_calc_begin::Type{Val{calcVal}} = Val{false},allow_calc_end::Type{Val{calcVal2}} = Val{true},force_calc_end::Type{Val{calcVal3}} = Val{false}) where {calcVal,calcVal2,calcVal3}
-  if length(k)<2 || calcVal
-=======
 @inline function ode_addsteps!(k,t,uprev,u,dt,f,p,cache,always_calc_begin = false,allow_calc_end = true,force_calc_end = false)
   if length(k)<2 || always_calc_begin
->>>>>>> c41ad05e
     if typeof(cache) <: OrdinaryDiffEqMutableCache
       rtmp = similar(u, eltype(eltype(k)))
       f(rtmp,uprev,p,t)
