--- conflicted
+++ resolved
@@ -343,14 +343,9 @@
   end
 end
 
-<<<<<<< HEAD
-function DiffEqBase.initialize!(integrator, cache::BS5ConstantCache)
-  integrator.kshortsize = 8
-=======
 function initialize!(integrator, cache::BS5ConstantCache)
   alg = unwrap_alg(integrator, false)
   alg.lazy ? (integrator.kshortsize = 8) : (integrator.kshortsize = 11)
->>>>>>> c41ad05e
   integrator.k = typeof(integrator.k)(integrator.kshortsize)
   integrator.fsalfirst = integrator.f(integrator.uprev, integrator.p, integrator.t) # Pre-start fsal
 
@@ -405,14 +400,9 @@
   end
 end
 
-<<<<<<< HEAD
-function DiffEqBase.initialize!(integrator, cache::BS5Cache)
-  integrator.kshortsize = 8
-=======
 function initialize!(integrator, cache::BS5Cache)
   alg = unwrap_alg(integrator, false)
   alg.lazy ? (integrator.kshortsize = 8) : (integrator.kshortsize = 11)
->>>>>>> c41ad05e
   resize!(integrator.k, integrator.kshortsize)
   integrator.k[1]=cache.k1; integrator.k[2]=cache.k2;
   integrator.k[3]=cache.k3; integrator.k[4]=cache.k4;
