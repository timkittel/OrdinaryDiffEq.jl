--- conflicted
+++ resolved
@@ -170,8 +170,7 @@
   integrator.dt = integrator.dt/min(inv(integrator.opts.qmin),integrator.q11/integrator.opts.gamma)
 end
 
-<<<<<<< HEAD
-const StandardControllerAlgs = Union{GenericImplicitEuler,GenericTrapezoid}
+const StandardControllerAlgs = Union{GenericImplicitEuler,GenericTrapezoid,VCABM}
 const NordAlgs = Union{AN5, JVODE}
 
 function stepsize_controller!(integrator, alg::NordAlgs)
@@ -184,9 +183,6 @@
   nordsieck_rewind!(integrator.cache)
   integrator.dt /= min(inv(integrator.opts.qmin), integrator.qold/integrator.opts.gamma) # WIP, will revise later
 end
-=======
-const StandardControllerAlgs = Union{GenericImplicitEuler,GenericTrapezoid,VCABM}
->>>>>>> 7343e7ba
 
 function stepsize_controller!(integrator,alg::Union{StandardControllerAlgs,
                               OrdinaryDiffEqNewtonAdaptiveAlgorithm{:Standard}})
