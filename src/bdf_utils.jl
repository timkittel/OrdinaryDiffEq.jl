--- conflicted
+++ resolved
@@ -1,16 +1,11 @@
 # bdf_utils
-
 function U!(k, U)
   for j = 1:k
     for r = 1:k
       if j == 1
         U[j,r] = -r
       else
-<<<<<<< HEAD
         U[j,r] = U[j-1,r] * ((j-1) - r)/j
-=======
-        U[j,r] = inv(factorial(j)) * prod([m-r for m in 0:(j-1)])
->>>>>>> 9469b67a
       end
     end
   end
@@ -27,26 +22,4 @@
       end
     end
   end
-<<<<<<< HEAD
-=======
-end
-
-function prev_u!(uprev, k, t, dt, cache)
-  @unpack D, uprev2 = cache
-  if typeof(cache) <: OrdinaryDiffEqMutableCache
-    @. uprev2 = uprev + (D[1,1]) * -1
-  else
-    uprev2 = uprev + (D[1,1]) * -1
-    return uprev2
-  end
-end
-
-function D2!(u, uprev, k, cache)
-  @unpack D, D2 = cache
-  if typeof(cache) <: OrdinaryDiffEqMutableCache
-    @. D2[1,1] = (u - uprev) - D[1,1]
-  else
-    D2[1,1] = (u - uprev) - D[1,1]
-  end
->>>>>>> 9469b67a
 end