using OrdinaryDiffEq, DiffEqDevTools, DiffEqBase,
      DiffEqProblemLibrary, Base.Test
gc()

probArr = Vector{ODEProblem}(2)

probArr[1] = prob_ode_linear
probArr[2] = prob_ode_2Dlinear

function fixed_step_ϕstar(k)
  ∇ = Vector{typeof(k[end][1])}(3)
  ∇[1] = k[end][1]
  ∇[2] = ∇[1] - k[end-1][1]
  ∇[3] = ∇[2] - k[end-1][1] + k[end-2][1]
  return ∇
end

<<<<<<< HEAD
=======

for i = 1:2
  prob = probArr[i]
  integrator = init(prob,VCAB3(),dt=1//256,adaptive=false)
  for i = 1:3
    step!(integrator)
  end
  @test integrator.cache.g == [1,1/2,5/12]
  step!(integrator)
  @test integrator.cache.g == [1,1/2,5/12]
  step!(integrator)
  @test integrator.cache.g == [1,1/2,5/12]
end
>>>>>>> 211d2132

for i = 1:2
  prob = probArr[i]
  integrator = init(prob,VCAB3(),dt=1//256,adaptive=false)
  for i = 1:3
    step!(integrator)
  end
  @test integrator.cache.ϕstar_n == fixed_step_ϕstar(integrator.sol.k)
  step!(integrator)
  @test integrator.cache.ϕstar_n == fixed_step_ϕstar(integrator.sol.k)
  step!(integrator)
<<<<<<< HEAD
  @test g == [1,1/2,5/12]
end

for i = 1:2
  prob = probArr[i]
  integrator = init(prob,VCAB3(),dt=1//256,adaptive=false)
  for i = 1:3
    step!(integrator)
  end
  ϕstar_n = integrator.cache.ϕstar_n
  @test ϕstar_n == fixed_step_ϕstar(integrator.sol.k)
  step!(integrator)
  @test ϕstar_n == fixed_step_ϕstar(integrator.sol.k)
  step!(integrator)
  @test ϕstar_n == fixed_step_ϕstar(integrator.sol.k)
=======
  @test integrator.cache.ϕstar_n == fixed_step_ϕstar(integrator.sol.k)
>>>>>>> 211d2132
end<|MERGE_RESOLUTION|>--- conflicted
+++ resolved
@@ -15,9 +15,6 @@
   return ∇
 end
 
-<<<<<<< HEAD
-=======
-
 for i = 1:2
   prob = probArr[i]
   integrator = init(prob,VCAB3(),dt=1//256,adaptive=false)
@@ -30,7 +27,6 @@
   step!(integrator)
   @test integrator.cache.g == [1,1/2,5/12]
 end
->>>>>>> 211d2132
 
 for i = 1:2
   prob = probArr[i]
@@ -42,23 +38,5 @@
   step!(integrator)
   @test integrator.cache.ϕstar_n == fixed_step_ϕstar(integrator.sol.k)
   step!(integrator)
-<<<<<<< HEAD
-  @test g == [1,1/2,5/12]
-end
-
-for i = 1:2
-  prob = probArr[i]
-  integrator = init(prob,VCAB3(),dt=1//256,adaptive=false)
-  for i = 1:3
-    step!(integrator)
-  end
-  ϕstar_n = integrator.cache.ϕstar_n
-  @test ϕstar_n == fixed_step_ϕstar(integrator.sol.k)
-  step!(integrator)
-  @test ϕstar_n == fixed_step_ϕstar(integrator.sol.k)
-  step!(integrator)
-  @test ϕstar_n == fixed_step_ϕstar(integrator.sol.k)
-=======
   @test integrator.cache.ϕstar_n == fixed_step_ϕstar(integrator.sol.k)
->>>>>>> 211d2132
 end